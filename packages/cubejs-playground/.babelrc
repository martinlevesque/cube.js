--- conflicted
+++ resolved
@@ -7,12 +7,8 @@
       }
     ]
   ],
-<<<<<<< HEAD
-  "plugins": ["@babel/plugin-proposal-optional-chaining"]
-=======
   "plugins": [
     "@babel/plugin-proposal-optional-chaining",
     "@babel/plugin-proposal-class-properties"
   ]
->>>>>>> 2a7b4108
 }